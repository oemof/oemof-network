--- conflicted
+++ resolved
@@ -12,12 +12,8 @@
 from itertools import chain
 from pprint import pformat
 
-<<<<<<< HEAD
 from nose.tools import eq_
 from nose.tools import ok_
-=======
-import pandas as pd
->>>>>>> c9367bf1
 
 from oemof.network import energy_system as es
 from oemof.network.groupings import Flows
@@ -30,28 +26,8 @@
 
 
 class TestsEnergySystem:
-<<<<<<< HEAD
     def setup(self):
         self.es = es.EnergySystem()
-=======
-    @classmethod
-    def setup_class(cls):
-        cls.timeindex = pd.date_range("1/1/2012", periods=5, freq="H")
-
-    def setup(self):
-        self.es = es.EnergySystem()
-        Node.registry = self.es
-
-    def test_entity_registration(self):
-        bus = Bus(label="bus-uid", type="bus-type")
-        assert self.es.nodes[0] == bus
-        bus2 = Bus(label="bus-uid2", type="bus-type")
-        assert self.es.nodes[1] == bus2
-        t1 = Transformer(label="pp_gas", inputs=[bus], outputs=[bus2])
-        assert t1 in self.es.nodes
-        self.es.timeindex = self.timeindex
-        assert len(self.es.timeindex) == 5
->>>>>>> c9367bf1
 
     def test_entity_grouping_on_construction(self):
         bus = Bus(label="test bus")
@@ -60,12 +36,8 @@
 
     def test_that_nodes_is_a_proper_alias_for_entities(self):
         b1, b2 = Bus(label="B1"), Bus(label="B2")
-<<<<<<< HEAD
         self.es.add(b1, b2)
-        eq_(self.es.nodes, [b1, b2])
-=======
         assert self.es.nodes == [b1, b2]
->>>>>>> c9367bf1
         empty = []
         self.es.nodes = empty
         assert self.es.entities is empty
@@ -83,11 +55,7 @@
             Entity(uid="Not in 'Group': {}".format(i)) for i in range(10)
         ]
         grouped = [Entity(uid="In 'Group': {}".format(i)) for i in range(10)]
-<<<<<<< HEAD
-        ok_(None not in ensys.groups)
-=======
         assert None not in ensys.groups
->>>>>>> c9367bf1
         for g in ensys.groups.values():
             for e in ungrouped:
                 if isinstance(g, Iterable) and not isinstance(g, str):
@@ -103,12 +71,7 @@
             return [g1, g2]
 
         ensy = es.EnergySystem(groupings=[assign_to_multiple_groups_in_one_go])
-<<<<<<< HEAD
         nodes = [
-=======
-        Node.registry = ensy
-        [
->>>>>>> c9367bf1
             Node(
                 label=("Foo: " if i % 2 == 0 else "Bar: ")
                 + "{}".format(i)
@@ -116,7 +79,6 @@
             )
             for i in range(10)
         ]
-<<<<<<< HEAD
         ensy.add(*nodes)
         for group in ["Foo", "Bar", "A", "B"]:
             eq_(
@@ -132,18 +94,6 @@
                     len(ensy.groups[group]),
                     sorted([e.label for e in ensy.groups[group]]),
                 ),
-=======
-        for group in ["Foo", "Bar", "A", "B"]:
-            assert len(ensy.groups[group]) == 5, (
-                "\n  Failed testing length of group '{}'."
-                + "\n  Expected: 5"
-                + "\n  Got     : {}"
-                + "\n  Group   : {}"
-            ).format(
-                group,
-                len(ensy.groups[group]),
-                sorted([e.label for e in ensy.groups[group]]),
->>>>>>> c9367bf1
             )
 
     def test_grouping_filter_parameter(self):
@@ -212,31 +162,16 @@
         self.es.add(buses[0])
         buses[0].group = True
         self.es.add(*buses[1:])
-<<<<<<< HEAD
-        ok_(
-            group in self.es.groups,
-            (
-                "\nExpected to find"
-                "\n\n  `{!r}`\n\n"
-                "in `es.groups`.\n"
-                "Got:\n\n  `{}`"
-=======
         assert group in self.es.groups, (
             (
                 "\nExpected to find\n\n  `{!r}`\n\n"
                 "in `es.groups`.\nGot:\n\n  `{}`"
->>>>>>> c9367bf1
             ).format(
                 group,
                 "\n   ".join(pformat(set(self.es.groups.keys())).split("\n")),
             ),
         )
-<<<<<<< HEAD
-        ok_(
-            buses[0] in self.es.groups[group],
-=======
         assert buses[0] in self.es.groups[group], (
->>>>>>> c9367bf1
             "\nExpected\n\n  `{}`\n\nin `es.groups['{}']`:\n\n  `{}`".format(
                 "\n   ".join(pformat(buses[0]).split("\n")),
                 group,
@@ -258,33 +193,19 @@
         collect_everything = Nodes(constant_key=everything)
         ensys = es.EnergySystem(groupings=[collect_everything])
         node = Node(label="A Node")
-<<<<<<< HEAD
-        ensys.add(node)
-        ok_("everything" not in ensys.groups)
-        ok_(everything in ensys.groups)
-        eq_(ensys.groups[everything], {node})
-=======
         assert "everything" not in ensys.groups
         assert everything in ensys.groups
         assert ensys.groups[everything] == {node}
         assert everything() == "everything"
->>>>>>> c9367bf1
 
     def test_flows(self):
         key = object()
         ensys = es.EnergySystem(groupings=[Flows(key)])
         bus = Bus(label="A Bus")
-<<<<<<< HEAD
         node = Node(label="A Node", inputs={bus: None}, outputs={bus: None})
         ensys.add(bus, node)
-        eq_(
-            ensys.groups[key],
-            set(chain(bus.inputs.values(), bus.outputs.values())),
-=======
-        Node(label="A Node", inputs={bus: None}, outputs={bus: None})
         assert ensys.groups[key] == set(
             chain(bus.inputs.values(), bus.outputs.values())
->>>>>>> c9367bf1
         )
 
     def test_flows_with_nodes(self):
@@ -292,18 +213,11 @@
         ensys = es.EnergySystem(groupings=[FWNs(key)])
         bus = Bus(label="A Bus")
         node = Node(label="A Node", inputs={bus: None}, outputs={bus: None})
-<<<<<<< HEAD
-        ensys.add(bus, node)
-        eq_(
-            ensys.groups[key],
-            {(bus, node, bus.outputs[node]), (node, bus, node.outputs[bus])},
-        )
-=======
+	ensys.add(bus, node)
         assert ensys.groups[key], {
             (bus, node, bus.outputs[node]),
             (node, bus, node.outputs[bus]),
         }
->>>>>>> c9367bf1
 
     def test_that_node_additions_are_signalled(self):
         """
@@ -312,13 +226,8 @@
         node = Node(label="Node")
 
         def subscriber(sender, **kwargs):
-<<<<<<< HEAD
-            ok_(sender is node)
-            ok_(kwargs["EnergySystem"] is self.es)
-=======
             assert sender is node
             assert kwargs["EnergySystem"] is self.es
->>>>>>> c9367bf1
             subscriber.called = True
 
         subscriber.called = False
