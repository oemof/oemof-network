# -*- coding: utf-8 -

"""Basic tests.

This file is part of project oemof.network (github.com/oemof/oemof-network).

SPDX-FileCopyrightText: Stephan Günther <>
SPDX-FileCopyrightText: Uwe Krien <krien@uni-bremen.de>
SPDX-FileCopyrightText: Simon Hilpert <>
SPDX-FileCopyrightText: Cord Kaldemeyer <>
SPDX-FileCopyrightText: Patrik Schönfeldt <patrik.schoenfeldt@dlr.de>

SPDX-License-Identifier: MIT
"""

from oemof.network import energy_system as es
from oemof.network.network import Edge
from oemof.network.network.nodes import Node


class TestsEnergySystem:
    def setup_method(self):
        self.es = es.EnergySystem()

    def test_add_nodes(self):
        assert not self.es.nodes

        node1 = Node(label="node1")
        self.es.add(node1)
        assert self.es.nodes
        assert node1 in self.es.nodes
        assert not self.es.flows()

        # Note that node2 is not added, but the Flow is already
        # registred. We do not assert the latter fact as this is not a
        # guaranteed functionality.
        node2 = Node(label="node2", inputs={node1: Edge()})
        assert node2 not in self.es.nodes

        # When both nodes are registred, also the Flow needs to be there.
        self.es.add(node2)
        assert node2 in self.es.nodes
<<<<<<< HEAD
        assert (node1, node2) in self.es.flows().keys()
=======
        assert (node1, node2) in self.es.flows().keys()

    def test_add_flow_assignment(self):
        assert not self.es.nodes

        node0 = Node(label="node0")
        node1 = Node(label="node1")
        node2 = Node(label="node2", inputs={node0: Edge()})

        self.es.add(node0, node1, node2)

        assert (node0, node2) in self.es.flows().keys()
        assert (node1, node2) not in self.es.flows().keys()
        assert (node2, node1) not in self.es.flows().keys()

        node2.inputs[node1] = Edge()

        assert (node0, node2) in self.es.flows().keys()
        assert (node1, node2) in self.es.flows().keys()
        assert (node2, node1) not in self.es.flows().keys()

        node2.outputs[node1] = Edge()
        assert (node0, node2) in self.es.flows().keys()
        assert (node1, node2) in self.es.flows().keys()
        assert (node2, node1) in self.es.flows().keys()

    def test_that_node_additions_are_signalled(self):
        """
        When a node gets `add`ed, a corresponding signal should be emitted.
        """
        node = Node(label="Node")

        def subscriber(sender, **kwargs):
            assert sender is node
            assert kwargs["EnergySystem"] is self.es
            subscriber.called = True

        subscriber.called = False

        es.EnergySystem.signals[es.EnergySystem.add].connect(
            subscriber, sender=node
        )
        self.es.add(node)
        assert subscriber.called, (
            "\nExpected `subscriber.called` to be `True`.\n"
            "Got {}.\n"
            "Probable reason: `subscriber` didn't get called."
        ).format(subscriber.called)
>>>>>>> c81809dd
<|MERGE_RESOLUTION|>--- conflicted
+++ resolved
@@ -40,9 +40,6 @@
         # When both nodes are registred, also the Flow needs to be there.
         self.es.add(node2)
         assert node2 in self.es.nodes
-<<<<<<< HEAD
-        assert (node1, node2) in self.es.flows().keys()
-=======
         assert (node1, node2) in self.es.flows().keys()
 
     def test_add_flow_assignment(self):
@@ -67,28 +64,4 @@
         node2.outputs[node1] = Edge()
         assert (node0, node2) in self.es.flows().keys()
         assert (node1, node2) in self.es.flows().keys()
-        assert (node2, node1) in self.es.flows().keys()
-
-    def test_that_node_additions_are_signalled(self):
-        """
-        When a node gets `add`ed, a corresponding signal should be emitted.
-        """
-        node = Node(label="Node")
-
-        def subscriber(sender, **kwargs):
-            assert sender is node
-            assert kwargs["EnergySystem"] is self.es
-            subscriber.called = True
-
-        subscriber.called = False
-
-        es.EnergySystem.signals[es.EnergySystem.add].connect(
-            subscriber, sender=node
-        )
-        self.es.add(node)
-        assert subscriber.called, (
-            "\nExpected `subscriber.called` to be `True`.\n"
-            "Got {}.\n"
-            "Probable reason: `subscriber` didn't get called."
-        ).format(subscriber.called)
->>>>>>> c81809dd
+        assert (node2, node1) in self.es.flows().keys()