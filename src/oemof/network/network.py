--- conflicted
+++ resolved
@@ -98,13 +98,8 @@
 
 
 @total_ordering
-<<<<<<< HEAD
 class Node(metaclass=Metaclass):
-    """ Represents a Node in an energy system graph.
-=======
-class Node:
     """Represents a Node in an energy system graph.
->>>>>>> c9367bf1
 
     Abstract superclass of the two general types of nodes of an energy system
     graph, collecting attributes and operations common to all types of nodes.
