# -*- coding: utf-8 -*-

"""This package (along with its subpackages) contains the classes used to model
energy systems. An energy system is modelled as a graph/network of entities
with very specific constraints on which types of entities are allowed to be
connected.

This file is part of project oemof (github.com/oemof/oemof). It's copyrighted
by the contributors recorded in the version control history of the file,
available from its original location oemof/oemof/network.py

SPDX-License-Identifier: MIT
"""

<<<<<<< HEAD
import warnings
from collections import Mapping
from collections import MutableMapping as MM
=======
>>>>>>> 96648132
from collections import UserDict as UD
from collections import namedtuple as NT
from collections.abc import Mapping
from collections.abc import MutableMapping as MM
from contextlib import contextmanager
from functools import total_ordering

# TODO:
#
#   * Only allow setting a Node's label if `_delay_registration_` is active
#     and/or the node is not yet registered.
#   * Only allow setting an Edge's input/output if it is None
#   * Document the `register` method. Maybe also document the
#     `_delay_registration_` attribute and make it official. This could also be
#     a good chance to finally use `blinker` to put an event on
#     `_delay_registration_` for deletion/assignment to trigger registration.
#     I always had the hunch that using blinker could help to straighten out
#     that delayed auto registration hack via partial functions. Maybe this
#     could be a good starting point for this.
#   * Finally get rid of `Entity`.
#


class Inputs(MM):
    """ A special helper to map `n1.inputs[n2]` to `n2.outputs[n1]`.
    """

    def __init__(self, target):
        self.target = target

    def __getitem__(self, key):
        return key.outputs.__getitem__(self.target)

    def __delitem__(self, key):
        return key.outputs.__delitem__(self.target)

    def __setitem__(self, key, value):
        return key.outputs.__setitem__(self.target, value)

    def __iter__(self):
        return iter(self.target._in_edges)

    def __len__(self):
        return self.target._in_edges.__len__()

    def __repr__(self):
        return repr(
            "<{0.__module__}.{0.__name__}: {1!r}>".format(
                type(self), dict(self)
            )
        )


class Outputs(UD):
    """ Helper that intercepts modifications to update `Inputs` symmetrically.
    """

    def __init__(self, source):
        self.source = source
        super().__init__()

    def __delitem__(self, key):
        key._in_edges.remove(self.source)
        return super().__delitem__(key)

    def __setitem__(self, key, value):
        key._in_edges.add(self.source)
        return super().__setitem__(key, value)


class Metaclass(type):
    """ The metaclass for objects in an oemof energy system."""

    @property
    def registry(cls):
        warnings.warn(cls.registry_warning)
        return cls._registry

    @registry.setter
    def registry(cls, registry):
        warnings.warn(cls.registry_warning)
        cls._registry = registry


@total_ordering
class Node(metaclass=Metaclass):
    """ Represents a Node in an energy system graph.

    Abstract superclass of the two general types of nodes of an energy system
    graph, collecting attributes and operations common to all types of nodes.
    Users should neither instantiate nor subclass this, but use
    :class:`Component`, :class:`Bus`, :class:`Edge` or one of their subclasses
    instead.

    .. role:: python(code)
      :language: python

    Parameters
    ----------
    label: `hashable`, optional
        Used as the string representation of this node. If this parameter is
        not an instance of :class:`str` it will be converted to a string and
        the result will be used as this node's :attr:`label`, which should be
        unique with respect to the other nodes in the energy system graph this
        node belongs to. If this parameter is not supplied, the string
        representation of this node will instead be generated based on this
        nodes `class` and `id`.
    inputs: list or dict, optional
        Either a list of this nodes' input nodes or a dictionary mapping input
        nodes to corresponding inflows (i.e. input values).
    outputs: list or dict, optional
        Either a list of this nodes' output nodes or a dictionary mapping
        output nodes to corresponding outflows (i.e. output values).

    Attributes
    ----------
    __slots__: str or iterable of str
        See the Python documentation on `__slots__
        <https://docs.python.org/3/reference/datamodel.html#slots>`_ for more
        information.
    """

    registry_warning = FutureWarning(
        "\nAutomatic registration of `Node`s is deprecated in favour of\n"
        "explicitly adding `Node`s to an `EnergySystem` via "
        "`EnergySystem.add`.\n"
        "This feature, i.e. the `Node.registry` attribute and functionality\n"
        "pertaining to it, will be removed in future versions.\n"
    )

    _registry = None
    __slots__ = ["_label", "_in_edges", "_inputs", "_outputs"]

    def __init__(self, *args, **kwargs):
        args = list(args)
        args.reverse
        self._inputs = Inputs(self)
        self._outputs = Outputs(self)
        for optional in ["label"]:
            if optional in kwargs:
                if args:
                    raise (
                        TypeError(
                            (
                                "{}.__init__()\n"
                                "  got multiple values for argument '{}'"
                            ).format(type(self), optional)
                        )
                    )
                setattr(self, "_" + optional, kwargs[optional])
            else:
                if args:
                    setattr(self, "_" + optional, args.pop())
        self._in_edges = set()
        for i in kwargs.get("inputs", {}):
            assert isinstance(i, Node), (
                "\n\nInput\n\n  {!r}\n\nof\n\n  {!r}\n\n"
                "not an instance of Node, but of {}."
            ).format(i, self, type(i))
            self._in_edges.add(i)
            try:
                flow = kwargs["inputs"].get(i)
            except AttributeError:
                flow = None
            edge = globals()["Edge"].from_object(flow)
            edge.input = i
            edge.output = self
        for o in kwargs.get("outputs", {}):
            assert isinstance(o, Node), (
                "\n\nOutput\n\n  {!r}\n\nof\n\n  {!r}\n\n"
                "not an instance of Node, but of {}."
            ).format(o, self, type(o))
            try:
                flow = kwargs["outputs"].get(o)
            except AttributeError:
                flow = None
            edge = globals()["Edge"].from_object(flow)
            edge.input = self
            edge.output = o

        self.register()
        """
        This could be slightly more efficient than the loops above, but doesn't
        play well with the assertions:

        inputs = kwargs.get('inputs', {})
        self.in_edges = {
                Edge(input=i, output=self,
                    flow=None if not isinstance(inputs, MM) else inputs[i])
                for i in inputs}

        outputs = kwargs.get('outputs', {})
        self.out_edges = {
                Edge(input=self, output=o,
                    flow=None if not isinstance(outputs, MM) else outputs[o])
                for o in outputs}
        self.edges = self.in_edges.union(self.out_edges)
        """

    def register(self):
        with warnings.catch_warnings():
            warnings.simplefilter("ignore")
            registry = __class__.registry

        if registry is not None and not getattr(
            self, "_delay_registration_", False
        ):
            __class__.registry.add(self)

    def __eq__(self, other):
        return id(self) == id(other)

    def __lt__(self, other):
        return str(self) < str(other)

    def __hash__(self):
        return hash(self.label)

    def __str__(self):
        return str(self.label)

    def __repr__(self):
        return repr(
            "<{0.__module__}.{0.__name__}: {1!r}>".format(
                type(self), self.label
            )
        )

    @property
    def label(self):
        """ object :
        If this node was given a `label` on construction, this
        attribute holds the actual object passed as a parameter. Otherwise
        :py:`node.label` is a synonym for :py:`str(node)`.
        """
        return (
            self._label
            if hasattr(self, "_label")
            else "<{} #0x{:x}>".format(type(self).__name__, id(self))
        )

    @label.setter
    def label(self, label):
        self._label = label

    @property
    def inputs(self):
        """ dict:
        Dictionary mapping input :class:`Nodes <Node>` :obj:`n` to
        :class:`Edge`s from :obj:`n` into :obj:`self`.
        If :obj:`self` is an :class:`Edge`, returns a dict containing the
        :class:`Edge`'s single input node as the key and the flow as the value.
        """
        return self._inputs

    @property
    def outputs(self):
        """ dict:
        Dictionary mapping output :class:`Nodes <Node>` :obj:`n` to
        :class:`Edges` from :obj:`self` into :obj:`n`.
        If :obj:`self` is an :class:`Edge`, returns a dict containing the
        :class:`Edge`'s single output node as the key and the flow as the
        value.
        """
        return self._outputs


EdgeLabel = NT("EdgeLabel", ["input", "output"])


class Edge(Node):
    """
    :class:`Bus`es/:class:`Component`s are always connected by an
    :class:`Edge`.

    :class:`Edge`s connect a single non-:class:`Edge` Node with another. They
    are directed and have a (sequence of) value(s) attached to them so they can
    be used to represent a flow from a source/an input to a target/an output.

    Parameters
    ----------
    input, output: :class:`Bus` or :class:`Component`, optional
    flow, values: object, optional
        The (list of) object(s) representing the values flowing from this
        edge's input into its output. Note that these two names are aliases of
        each other, so `flow` and `values` are mutually exclusive.

    Note that all of these parameters are also set as attributes with the same
    name.
    """

    Label = EdgeLabel

    def __init__(
        self, input=None, output=None, flow=None, values=None, **kwargs
    ):
        if flow is not None and values is not None:
            raise ValueError(
                "\n\n`Edge`'s `flow` and `values` keyword arguments are "
                "aliases of each other,\nso they're mutually exclusive.\n"
                "You supplied:\n"
                + "    `flow`  : {}\n".format(flow)
                + "    `values`: {}\n".format(values)
                + "Choose one."
            )
        if input is None or output is None:
            self._delay_registration_ = True
        super().__init__(label=Edge.Label(input, output))
        self.values = values if values is not None else flow
        if input is not None and output is not None:
            input.outputs[output] = self

    @classmethod
    def from_object(cls, o):
        """ Creates an `Edge` instance from a single object.

        This method inspects its argument and does something different
        depending on various cases:

          * If `o` is an instance of `Edge`, `o` is returned unchanged.
          * If `o` is a `Mapping`, the instance is created by calling
            `cls(**o)`,
          * In all other cases, `o` will be used as the `values` keyword
            argument to `Edge`s constructor.
        """
        if isinstance(o, Edge):
            return o
        elif isinstance(o, Mapping):
            return cls(**o)
        else:
            return Edge(values=o)

    @property
    def flow(self):
        return self.values

    @flow.setter
    def flow(self, values):
        self.values = values

    @property
    def input(self):
        return self.label.input

    @input.setter
    def input(self, i):
        old_input = self.input
        self.label = Edge.Label(i, self.label.output)
        if old_input is None and i is not None and self.output is not None:
            del self._delay_registration_
            self.register()
            i.outputs[self.output] = self

    @property
    def output(self):
        return self.label.output

    @output.setter
    def output(self, o):
        old_output = self.output
        self.label = Edge.Label(self.label.input, o)
        if old_output is None and o is not None and self.input is not None:
            del self._delay_registration_
            self.register()
            o.inputs[self.input] = self


class Bus(Node):
    pass


class Component(Node):
    pass


class Sink(Component):
    def __init__(self, *args, **kwargs):
        super().__init__(*args, **kwargs)


class Source(Component):
    def __init__(self, *args, **kwargs):
        super().__init__(*args, **kwargs)


class Transformer(Component):
    def __init__(self, *args, **kwargs):
        super().__init__(*args, **kwargs)


# TODO: Adhere to PEP 0257 by listing the exported classes with a short
#       summary.
class Entity:
    r"""
    The most abstract type of vertex in an energy system graph. Since each
    entity in an energy system has to be uniquely identifiable and
    connected (either via input or via output) to at least one other
    entity, these properties are collected here so that they are shared
    with descendant classes.

    Parameters
    ----------
    uid : string or tuple
        Unique component identifier of the entity.
    inputs : list
        List of Entities acting as input to this Entity.
    outputs : list
        List of Entities acting as output from this Entity.
    geo_data : shapely.geometry object
        Geo-spatial data with informations for location/region-shape. The
        geometry can be a polygon/multi-polygon for regions, a line fore
        transport objects or a point for objects such as transformer sources.

    Attributes
    ----------
    registry: :class:`EnergySystem <oemof.core.energy_system.EnergySystem>`
        The central registry keeping track of all :class:`Node's <Node>`
        created. If this is `None`, :class:`Node` instances are not
        kept track of. Assign an :class:`EnergySystem
        <oemof.core.energy_system.EnergySystem>` to this attribute to have it
        become the a :class:`node <Node>` registry, i.e. all :class:`nodes
        <Node>` created are added to its :attr:`nodes
        <oemof.core.energy_system.EnergySystem.nodes>`
        property on construction.
    """
    optimization_options = {}

    registry = None

    def __init__(self, **kwargs):
        # TODO: @Günni:
        # add default argument values to docstrings (if it's possible).
        self.uid = kwargs["uid"]
        self.inputs = kwargs.get("inputs", [])
        self.outputs = kwargs.get("outputs", [])
        for e_in in self.inputs:
            if self not in e_in.outputs:
                e_in.outputs.append(self)
        for e_out in self.outputs:
            if self not in e_out.inputs:
                e_out.inputs.append(self)
        self.geo_data = kwargs.get("geo_data", None)
        self.regions = []
        self.add_regions(kwargs.get("regions", []))
        if __class__.registry is not None:
            __class__.registry.add(self)

        # TODO: @Gunni Yupp! Add docstring.

    def add_regions(self, regions):
        """Add regions to self.regions
        """
        self.regions.extend(regions)
        for region in regions:
            if self not in region.entities:
                region.entities.append(self)

    def __str__(self):
        # TODO: @Günni: Unused privat method. No Docstring.
        return "<{0} #{1}>".format(type(self).__name__, self.uid)


@contextmanager
def registry_changed_to(r):
    """
    Override registry during execution of a block and restore it afterwards.
    """
    backup = Node.registry
    Node.registry = r
    yield
    Node.registry = backup


def temporarily_modifies_registry(f):
    """ Decorator that disables `Node` registration during `f`'s execution.

    It does so by setting `Node.registry` to `None` while `f` is executing, so
    `f` can freely set `Node.registry` to something else. The registration's
    original value is restored afterwards.
    """

    def result(*xs, **ks):
        with registry_changed_to(None):
            return f(*xs, **ks)

    return result<|MERGE_RESOLUTION|>--- conflicted
+++ resolved
@@ -12,12 +12,7 @@
 SPDX-License-Identifier: MIT
 """
 
-<<<<<<< HEAD
 import warnings
-from collections import Mapping
-from collections import MutableMapping as MM
-=======
->>>>>>> 96648132
 from collections import UserDict as UD
 from collections import namedtuple as NT
 from collections.abc import Mapping
